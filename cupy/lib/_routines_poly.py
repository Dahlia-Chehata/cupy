--- conflicted
+++ resolved
@@ -104,7 +104,6 @@
     return cupy.convolve(a1, a2)
 
 
-<<<<<<< HEAD
 @_wraps_polyroutine
 def polydiv(u, v):
     """Computes the quotient and remainder of a polynomial division.
@@ -163,7 +162,8 @@
         rem = cupy.array([0.])
 
     return quot.astype(dtype, copy=False), rem.astype(dtype, copy=False)
-=======
+
+
 def _polypow(x, n):
     if n == 0:
         return 1
@@ -222,7 +222,6 @@
             and issubclass(val.dtype.type, numpy.floating)):
         return out.astype(val.dtype, copy=False)
     return out.astype(dtype, copy=False)
->>>>>>> 1005f550
 
 
 def roots(p):
