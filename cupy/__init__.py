--- conflicted
+++ resolved
@@ -554,12 +554,9 @@
 from cupy.lib import poly1d  # NOQA
 from cupy.lib import polyadd  # NOQA
 from cupy.lib import polysub  # NOQA
-<<<<<<< HEAD
+from cupy.lib import polymul  # NOQA
 from cupy.lib import polyval  # NOQA
-=======
-from cupy.lib import polymul  # NOQA
 from cupy.lib import roots  # NOQA
->>>>>>> 19073f6b
 
 # -----------------------------------------------------------------------------
 # Mathematical functions
