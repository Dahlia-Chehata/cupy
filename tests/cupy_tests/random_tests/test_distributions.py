--- conflicted
+++ resolved
@@ -81,18 +81,12 @@
 
 @testing.parameterize(*testing.product({
     'shape': [(4, 3, 2), (3, 2)],
-<<<<<<< HEAD
     'dfnum_shape': [(), (3, 2)],
     'dfden_shape': [(), (3, 2)],
-=======
-    'shape_shape': [(), (3, 2)],
-    'scale_shape': [(), (3, 2)],
->>>>>>> b670634d
     'dtype': _float_dtypes,  # to escape timeout
 })
 )
 @testing.gpu
-<<<<<<< HEAD
 class TestDistributionsF(unittest.TestCase):
 
     def check_distribution(self, dist_func, dfnum_dtype, dfden_dtype, dtype):
@@ -107,7 +101,16 @@
     def test_f(self, dfnum_dtype, dfden_dtype):
         self.check_distribution(distributions.f,
                                 dfnum_dtype, dfden_dtype, self.dtype)
-=======
+
+
+@testing.parameterize(*testing.product({
+    'shape': [(4, 3, 2), (3, 2)],
+    'shape_shape': [(), (3, 2)],
+    'scale_shape': [(), (3, 2)],
+    'dtype': _float_dtypes,  # to escape timeout
+})
+)
+@testing.gpu
 class TestDistributionsGamma(unittest.TestCase):
 
     def check_distribution(self, dist_func, shape_dtype, scale_dtype, dtype):
@@ -122,7 +125,6 @@
     def test_gamma(self, shape_dtype, scale_dtype):
         self.check_distribution(distributions.gamma,
                                 shape_dtype, scale_dtype, self.dtype)
->>>>>>> b670634d
 
 
 @testing.parameterize(*testing.product({
