--- conflicted
+++ resolved
@@ -9,14 +9,10 @@
 from cupyx.scipy.sparse import base
 from cupyx.scipy.sparse import compressed
 from cupyx.scipy.sparse import csc
-<<<<<<< HEAD
 from cupyx.scipy.sparse import index
-if cupy.cuda.cub_enabled:
-=======
 
 # TODO(leofang): always import cub when hipCUB is supported
 if not cupy.cuda.runtime.is_hip:
->>>>>>> 50bac854
     from cupy.cuda.cub import device_csrmv
 else:
     device_csrmv = None
