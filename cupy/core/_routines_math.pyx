import string

import numpy

import cupy
from cupy.core._reduction import create_reduction_func
from cupy.core._kernel import create_ufunc
from cupy.core._scalar import get_typename
from cupy.core._ufuncs import elementwise_copy
from cupy import util

from cupy.core cimport _accelerator
from cupy.core._dtype cimport get_dtype
from cupy.core cimport _kernel
from cupy.core.core cimport _ndarray_init
from cupy.core.core cimport compile_with_cache
from cupy.core.core cimport ndarray
from cupy.cuda cimport memory

<<<<<<< HEAD
try:
=======
# TODO(leofang): always import cub when hipCUB is supported
if not cupy.cuda.runtime.is_hip:
>>>>>>> adfcc44b
    from cupy.cuda import cub
except ImportError:
    cub = None


# ndarray members


cdef ndarray _ndarray_conj(ndarray self):
    if self.dtype.kind == 'c':
        return _conjugate(self)
    else:
        return self


cdef ndarray _ndarray_real_getter(ndarray self):
    if self.dtype.kind == 'c':
        view = ndarray(
            shape=self._shape, dtype=get_dtype(self.dtype.char.lower()),
            memptr=self.data, strides=self._strides)
        view.base = self.base if self.base is not None else self
        return view
    return self


cdef ndarray _ndarray_real_setter(ndarray self, value):
    if self.dtype.kind == 'c':
        _real_setter(value, self)
    else:
        elementwise_copy(value, self)


cdef ndarray _ndarray_imag_getter(ndarray self):
    cdef memory.MemoryPointer memptr
    if self.dtype.kind == 'c':
        dtype = get_dtype(self.dtype.char.lower())
        memptr = self.data
        # Make the memory pointer point to the first imaginary element.
        # Note that even if the array doesn't have a valid memory (e.g. 0-size
        # array), the resulting array should be a view of the original array,
        # aligning with NumPy behavior.
        if memptr.ptr != 0:
            memptr = memptr + self.dtype.itemsize // 2
        view = ndarray(
            shape=self._shape, dtype=dtype, memptr=memptr,
            strides=self._strides)
        view.base = self.base if self.base is not None else self
        return view
    new_array = ndarray(self.shape, dtype=self.dtype)
    new_array.fill(0)
    return new_array


cdef ndarray _ndarray_imag_setter(ndarray self, value):
    if self.dtype.kind == 'c':
        _imag_setter(value, self)
    else:
        raise TypeError('cupy.ndarray does not have imaginary part to set')


cdef ndarray _ndarray_prod(ndarray self, axis, dtype, out, keepdims):
    for accelerator in _accelerator._routine_accelerators:
        if accelerator == _accelerator.ACCELERATOR_CUB:
            # result will be None if the reduction is not compatible with CUB
            result = cub.cub_reduction(
                self, cub.CUPY_CUB_PROD, axis, dtype, out, keepdims)
            if result is not None:
                return result
    if dtype is None:
        return _prod_auto_dtype(self, axis, dtype, out, keepdims)
    else:
        return _prod_keep_dtype(self, axis, dtype, out, keepdims)


cdef ndarray _ndarray_sum(ndarray self, axis, dtype, out, keepdims):
    for accelerator in _accelerator._routine_accelerators:
        if accelerator == _accelerator.ACCELERATOR_CUB:
            # result will be None if the reduction is not compatible with CUB
            result = cub.cub_reduction(
                self, cub.CUPY_CUB_SUM, axis, dtype, out, keepdims)
            if result is not None:
                return result
    if dtype is None:
        return _sum_auto_dtype(self, axis, dtype, out, keepdims)
    else:
        return _sum_keep_dtype(self, axis, dtype, out, keepdims)


cdef ndarray _ndarray_cumsum(ndarray self, axis, dtype, out):
    return cupy.cumsum(self, axis, dtype, out)


cdef ndarray _ndarray_cumprod(ndarray self, axis, dtype, out):
    return cupy.cumprod(self, axis, dtype, out)


cdef ndarray _ndarray_clip(ndarray self, a_min, a_max, out):
    if a_min is None and a_max is None:
        raise ValueError('array_clip: must set either max or min')
    kind = self.dtype.kind
    if a_min is None:
        if kind == 'f':
            a_min = self.dtype.type('-inf')
        elif kind in 'iu':
            a_min = numpy.iinfo(self.dtype.type).min
    if a_max is None:
        if kind == 'f':
            a_max = self.dtype.type('inf')
        elif kind in 'iu':
            a_max = numpy.iinfo(self.dtype.type).max
    return _clip(self, a_min, a_max, out=out)


# private/internal


@util.memoize(for_each_device=True)
def _inclusive_batch_scan_kernel(
        dtype, block_size, op, src_c_cont, out_c_cont):
    """return Prefix Sum(Scan) cuda kernel
    for a 2d array over axis 1
    used for scanning over different axes

    e.g
    if blocksize > len(src[0])
    src [[1, 2, 3, 4],
         [5, 6, 7, 8]]
    dst [[1, 3, 6, 10],
         [5, 11, 18, 26]]

    if blocksize < len(src[0])
    block_size: 2
    # TODO show partialness
    src [[1, 2, 3, 4],
         [5, 6, 7, 8]]
    dst [[1, 3, 3, 7],
         [5, 11, 7, 15]]

    Args:
        dtype: src, dst array type
        block_size: block_size

    Returns:
         cupy.cuda.Function: cuda function
    """
    op_char = {scan_op.SCAN_SUM: '+', scan_op.SCAN_PROD: '*'}
    identity = {scan_op.SCAN_SUM: 0, scan_op.SCAN_PROD: 1}
    name = 'inclusive_batch_scan_kernel'
    dtype = get_typename(dtype)
    source = string.Template("""
    extern "C" __global__ void ${name}(
        const CArray<${dtype}, 2, ${src_c_cont}> src,
        CArray<${dtype}, 2, ${out_c_cont}> dst, int batch_size){
        long long n = src.size();

        extern __shared__ ${dtype} temp[];

        unsigned int thid = threadIdx.x;
        unsigned int block = blockIdx.x * blockDim.x;

        unsigned int pad_batch_size = batch_size;
        bool must_copy = true;

        if (batch_size & (batch_size -1)) {
            pad_batch_size = 1 << (32 - __clz(batch_size));
            must_copy = (thid & (pad_batch_size-1)) < batch_size;
        }
        if (pad_batch_size > ${block_size}) {
            int blocks_per_batch = (batch_size - 1) / ${block_size} + 1;
            pad_batch_size = ${block_size} * blocks_per_batch;

            // Must copy enables for all blocks but the last one in the batch
            bool last_block = (blockIdx.x + 1) % blocks_per_batch == 0;
            int remaining_batch = batch_size % ${block_size};
            if (remaining_batch == 0) {
                remaining_batch = ${block_size};
            }
            must_copy = !last_block || (thid < (remaining_batch));
        }

        int pad_per_batch = pad_batch_size-batch_size;
        int n_batches_block = ${block_size} / pad_batch_size;

        unsigned int idx0 = thid + block;

        int batch_id = idx0 / pad_batch_size;
        idx0 = idx0 - pad_per_batch * batch_id;

        int row = idx0 / batch_size;
        int col = idx0 % batch_size;
        const ptrdiff_t idx0_idx[] = {row, col};

        if(idx0 < n){
            temp[thid] = (must_copy) ? src[idx0_idx] : (${dtype}) ${identity};
            __syncthreads();
            if (!n_batches_block) {
                n_batches_block = 1;
                pad_batch_size = ${block_size};
            }
            for (int j = 0; j < n_batches_block; j++) {
                int offset = j * pad_batch_size;
                for (int i = 1; i <= pad_batch_size; i <<= 1) {
                    int index = ((threadIdx.x + 1) * 2 * i - 1);
                    int index_block = offset + index;
                    if (index < (pad_batch_size)){
                        temp[index_block] ${op}= temp[index_block - i];
                    }
                    __syncthreads();
                }
                for(int i = pad_batch_size >> 1; i > 0; i >>= 1){
                    int index = ((threadIdx.x + 1) * 2 * i - 1);
                    int index_block = offset + index;
                    if((index + i) < (pad_batch_size)){
                        temp[index_block + i] ${op}= temp[index_block];
                    }
                    __syncthreads();
                }
            }
            if(must_copy){
                dst[idx0_idx] = temp[thid];
            }
        }
    }
    """).substitute(name=name, dtype=dtype, block_size=block_size,
                    op=op_char[op], identity=identity[op],
                    src_c_cont=src_c_cont, out_c_cont=out_c_cont)
    module = compile_with_cache(source)
    return module.get_function(name)


@util.memoize(for_each_device=True)
def _inclusive_scan_kernel(dtype, block_size, op, src_c_cont, out_c_cont):
    """return Prefix Sum(Scan) cuda kernel

    e.g
    if blocksize * 2 >= len(src)
    src [1, 2, 3, 4]
    dst [1, 3, 6, 10]

    if blocksize * 2 < len(src)
    block_size: 2
    src [1, 2, 3, 4, 5, 6]
    dst [1, 3, 6, 10, 5, 11]

    Args:
        dtype: src, dst array type
        block_size: block_size

    Returns:
         cupy.cuda.Function: cuda function
    """

    name = 'inclusive_scan_kernel'
    dtype = get_typename(dtype)
    op_char = {scan_op.SCAN_SUM: '+', scan_op.SCAN_PROD: '*'}
    identity = {scan_op.SCAN_SUM: 0, scan_op.SCAN_PROD: 1}
    source = string.Template("""
    extern "C" __global__ void ${name}(
        const CArray<${dtype}, 1, ${src_c_cont}> src,
        CArray<${dtype}, 1, ${out_c_cont}> dst){
        long long n = src.size();
        extern __shared__ ${dtype} temp[];
        unsigned int thid = threadIdx.x;
        unsigned int block = 2 * blockIdx.x * blockDim.x;

        unsigned int idx0 = thid + block;
        unsigned int idx1 = thid + blockDim.x + block;

        temp[thid] = (idx0 < n) ? src[idx0] : (${dtype}) ${identity};
        if (idx1 < n) {
            temp[thid + blockDim.x] = src[idx1];
        } else {
            temp[thid + blockDim.x] = (${dtype}) ${identity};
        }
        __syncthreads();

        for(int i = 1; i <= ${block_size}; i <<= 1){
            int index = (threadIdx.x + 1) * i * 2 - 1;
            if (index < (${block_size} << 1)){
                temp[index] ${op}= temp[index - i];
            }
            __syncthreads();
        }

        for(int i = ${block_size} >> 1; i > 0; i >>= 1){
            int index = (threadIdx.x + 1) * i * 2 - 1;
            if(index + i < (${block_size} << 1)){
                temp[index + i] ${op}= temp[index];
            }
            __syncthreads();
        }

        if(idx0 < n){
            dst[idx0] = temp[thid];
        }
        if(idx1 < n){
            dst[idx1] = temp[thid + blockDim.x];
        }
    }
    """).substitute(name=name, dtype=dtype, block_size=block_size,
                    op=op_char[op], identity=identity[op],
                    src_c_cont=src_c_cont, out_c_cont=out_c_cont)
    module = compile_with_cache(source)
    return module.get_function(name)


@util.memoize(for_each_device=True)
def _add_scan_batch_blocked_sum_kernel(dtype, op, block_size, c_cont):
    name = 'add_scan_blocked_sum_kernel'
    dtype = get_typename(dtype)
    ops = {scan_op.SCAN_SUM: '+', scan_op.SCAN_PROD: '*'}
    source = string.Template("""
    extern "C" __global__ void ${name}(CArray<${dtype}, 2, ${c_cont}> src_dst,
        int batch_size){
        long long n = src_dst.size();

        unsigned int thid = threadIdx.x;
        unsigned int block = blockIdx.x * ${block_size};

        unsigned int idx0 = thid + block;

        // Respect padding
        unsigned int row = idx0 / batch_size;
        unsigned int col = idx0 % batch_size;
        int my_block = ${block_size} * (col / ${block_size});
        const ptrdiff_t dst_idx[] = {row, col};
        const ptrdiff_t src_idx[] = {row, my_block - 1};

        // Avoid for the first block of every row
        // This can be tweaked with kernel launch settings
        bool first = col < ${block_size};
        bool is_block = (col % (${block_size})) == ${block_size} - 1;
        if(idx0 < n && !first && !is_block){
            src_dst[dst_idx] ${op}= src_dst[src_idx];
        }
    }
    """).substitute(name=name, dtype=dtype, op=ops[op], block_size=block_size,
                    c_cont=c_cont)
    module = compile_with_cache(source)
    return module.get_function(name)


@util.memoize(for_each_device=True)
def _add_scan_blocked_sum_kernel(dtype, op, c_cont):
    name = 'add_scan_blocked_sum_kernel'
    dtype = get_typename(dtype)
    ops = {scan_op.SCAN_SUM: '+', scan_op.SCAN_PROD: '*'}
    source = string.Template("""
    extern "C" __global__ void ${name}(CArray<${dtype}, 1, ${c_cont}> src_dst){
        long long n = src_dst.size();
        unsigned int idxBase = (blockDim.x + 1) * (blockIdx.x + 1);
        unsigned int idxAdded = idxBase + threadIdx.x;
        unsigned int idxAdd = idxBase - 1;

        if(idxAdded < n){
            src_dst[idxAdded] ${op}= src_dst[idxAdd];
        }
    }
    """).substitute(name=name, dtype=dtype, op=ops[op], c_cont=c_cont)
    module = compile_with_cache(source)
    return module.get_function(name)


cdef ndarray scan(ndarray a, op, dtype=None, ndarray out=None):
    """Return the prefix sum(scan) of the elements.

    Args:
        a (cupy.ndarray): input array.
        out (cupy.ndarray): Alternative output array in which to place
         the result. The same size and same type as the input array(a).

    Returns:
        cupy.ndarray: A new array holding the result is returned.

    """
    if a._shape.size() != 1:
        raise TypeError('Input array should be 1D array.')

    cdef Py_ssize_t block_size = 256
    if out is None:
        out = _ndarray_init(a.shape, a.dtype)
    else:
        if a.size != out.size:
            raise ValueError('Provided out is the wrong size')

    cdef int src_cont = int(a.flags.c_contiguous)
    cdef int out_cont = int(out.flags.c_contiguous)
    kern_scan = _inclusive_scan_kernel(a.dtype, block_size, op,
                                       src_cont, out_cont)
    kern_scan(grid=((a.size - 1) // (2 * block_size) + 1,),
              block=(block_size,),
              args=(a, out),
              shared_mem=a.itemsize * block_size * 2)

    if (a.size - 1) // (block_size * 2) > 0:
        blocked_sum = out[block_size * 2 - 1:None:block_size * 2]
        scan(blocked_sum, op, dtype, blocked_sum)
        kern_add = _add_scan_blocked_sum_kernel(
            out.dtype, op, out_cont)
        kern_add(grid=((a.size - 1) // (2 * block_size),),
                 block=(2 * block_size - 1,),
                 args=(out,))
    return out


cdef ndarray _batch_scan_op(ndarray a, scan_op op, dtype, ndarray out):
    batch_size = a.shape[1]
    # TODO(ecastill) replace this with "_reduction._block_size" once it is
    # properly exposed
    block_size = 512
    # Since we need to pad each batch we spawn more threads as some
    # of them will be idle
    # Calc the total number of blocks
    padded_bs = 1 << ((batch_size - 1).bit_length())
    if padded_bs > block_size:
        blocks_per_batch = (batch_size - 1) // block_size + 1
        padded_bs = block_size * blocks_per_batch
    padded_size = a.size // batch_size * padded_bs

    cdef int src_cont = int(a.flags.c_contiguous)
    cdef int out_cont = int(out.flags.c_contiguous)
    kern_scan = _inclusive_batch_scan_kernel(a.dtype, block_size, op,
                                             src_cont, out_cont)
    kern_scan(grid=((padded_size - 1) // (block_size) + 1,),
              block=(block_size,),
              args=(a, out, batch_size),
              shared_mem=a.itemsize * block_size)
    if batch_size > block_size:
        blocked_sum = out[:, block_size-1::block_size]
        _batch_scan_op(blocked_sum, op, dtype, blocked_sum)
        kern_add = _add_scan_batch_blocked_sum_kernel(
            out.dtype, op, block_size, out_cont)
        kern_add(
            grid=((out.size - 1) // (block_size) + 1,),
            block=(block_size,),
            args=(out, batch_size))
    return out


cdef _axis_to_first(ndarray x, int axis):
    trans = [axis] + [a for a in range(x.ndim) if a != axis]
    pre = list(range(1, axis + 1))
    succ = list(range(axis + 1, x.ndim))
    revert = pre + [0] + succ
    return trans, revert


cdef _proc_as_batch(ndarray x, int axis, dtype, scan_op op):
    if x.shape[axis] == 0:
        return cupy.empty_like(x)
    trans, revert = _axis_to_first(x, axis)
    t = x.transpose(trans)
    s = t.shape
    r = t.reshape(x.shape[axis], -1)
    # This is to use the current implemented fast scan
    # TODO(ecastill) merge with above transformations
    r = r.transpose((1, 0))
    r = _batch_scan_op(r, op, dtype, r)
    r = r.transpose((1, 0))
    return r.reshape(s).transpose(revert)


cpdef scan_core(ndarray a, axis, scan_op op, dtype=None, ndarray out=None):
    if out is None:
        if dtype is None:
            kind = a.dtype.kind
            if kind == 'b':
                dtype = numpy.dtype('l')
            elif kind == 'i' and a.dtype.itemsize < numpy.dtype('l').itemsize:
                dtype = numpy.dtype('l')
            elif kind == 'u' and a.dtype.itemsize < numpy.dtype('L').itemsize:
                dtype = numpy.dtype('L')
            else:
                dtype = a.dtype
        result = a.astype(dtype=dtype)
    else:
        if (out.flags.c_contiguous or out.flags.f_contiguous):
            result = out
        else:
            result = a.astype(out.dtype)
        result[...] = a

    if axis is None:
        result = result.ravel()
        for accelerator in _accelerator._routine_accelerators:
            if accelerator == _accelerator.ACCELERATOR_CUB:
                # result will be None if the scan is not compatible with CUB
                if op == scan_op.SCAN_SUM:
                    cub_op = cub.CUPY_CUB_CUMSUM
                else:
                    cub_op = cub.CUPY_CUB_CUMPROD
                res = cub.cub_scan(result, cub_op)
                if res is not None:
                    break
        else:
            scan(result, op, dtype, result)
    else:
        axis = cupy.util._normalize_axis_index(axis, a.ndim)
        result = _proc_as_batch(result, axis, dtype, op)
    # This is for when the original out param was not contiguous
    if out is not None and out.data != result.data:
        out[...] = result.reshape(out.shape)
    else:
        out = result
    return out


# Only for test
def _scan_for_test(a, out=None):
    return scan(a, scan_op.SCAN_SUM, dtype=None, out=out)


cpdef ndarray _nansum(ndarray a, axis, dtype, out, keepdims):
    if cupy.iscomplexobj(a):
        return _nansum_complex_dtype(a, axis, dtype, out, keepdims)
    elif dtype is None:
        return _nansum_auto_dtype(a, axis, dtype, out, keepdims)
    else:
        return _nansum_keep_dtype(a, axis, dtype, out, keepdims)


cpdef ndarray _nanprod(ndarray a, axis, dtype, out, keepdims):
    if cupy.iscomplexobj(a):
        return _nanprod_complex_dtype(a, axis, dtype, out, keepdims)
    elif dtype is None:
        return _nanprod_auto_dtype(a, axis, dtype, out, keepdims)
    else:
        return _nanprod_keep_dtype(a, axis, dtype, out, keepdims)


_sum_auto_dtype = create_reduction_func(
    'cupy_sum',
    ('?->l', 'b->l', 'B->L', 'h->l', 'H->L', 'i->l', 'I->L', 'l->l', 'L->L',
     'q->q', 'Q->Q',
     ('e->e', (None, None, None, 'float')),
     'f->f', 'd->d', 'F->F', 'D->D'),
    ('in0', 'a + b', 'out0 = type_out0_raw(a)', None), 0)


_sum_keep_dtype = create_reduction_func(
    'cupy_sum_with_dtype',
    ('?->?', 'b->b', 'B->B', 'h->h', 'H->H', 'i->i', 'I->I', 'l->l', 'L->L',
     'q->q', 'Q->Q',
     ('e->e', (None, None, None, 'float')),
     'f->f', 'd->d', 'F->F', 'D->D'),
    ('in0', 'a + b', 'out0 = type_out0_raw(a)', None), 0)


_nansum_auto_dtype = create_reduction_func(
    'cupy_nansum',
    ('?->l', 'b->l', 'B->L', 'h->l', 'H->L', 'i->l', 'I->L', 'l->l', 'L->L',
     'q->q', 'Q->Q',
     ('e->e', (None, None, None, 'float')),
     'f->f', 'd->d', 'F->F', 'D->D'),
    ('(in0 == in0) ? in0 : type_in0_raw(0)',
     'a + b', 'out0 = type_out0_raw(a)', None), 0)


_nansum_keep_dtype = create_reduction_func(
    'cupy_nansum_with_dtype',
    ('?->?', 'b->b', 'B->B', 'h->h', 'H->H', 'i->i', 'I->I', 'l->l', 'L->L',
     'q->q', 'Q->Q',
     ('e->e', (None, None, None, 'float')),
     'f->f', 'd->d', 'F->F', 'D->D'),
    ('(in0 == in0) ? in0 : type_in0_raw(0)',
     'a + b', 'out0 = type_out0_raw(a)', None), 0)


_nansum_complex_dtype = create_reduction_func(
    'cupy_nansum_complex_dtype',
    ('F->F', 'D->D'),
    ('''
    type_in0_raw((in0.real() == in0.real()) ? in0.real() : 0,
                 (in0.imag() == in0.imag()) ? in0.imag() : 0)
    ''',
     'a + b', 'out0 = type_out0_raw(a)', None), 0)


_prod_auto_dtype = create_reduction_func(
    'cupy_prod',
    ('?->l', 'b->l', 'B->L', 'h->l', 'H->L', 'i->l', 'I->L', 'l->l', 'L->L',
     'q->q', 'Q->Q',
     ('e->e', (None, None, None, 'float')),
     'f->f', 'd->d', 'F->F', 'D->D'),
    ('in0', 'a * b', 'out0 = type_out0_raw(a)', None), 1)


_prod_keep_dtype = create_reduction_func(
    'cupy_prod_with_dtype',
    ('?->?', 'b->b', 'B->B', 'h->h', 'H->H', 'i->i', 'I->I', 'l->l', 'L->L',
     'q->q', 'Q->Q',
     ('e->e', (None, None, None, 'float')),
     'f->f', 'd->d', 'F->F', 'D->D'),
    ('in0', 'a * b', 'out0 = type_out0_raw(a)', None), 1)


_nanprod_auto_dtype = create_reduction_func(
    'cupy_nanprod',
    ('?->l', 'b->l', 'B->L', 'h->l', 'H->L', 'i->l', 'I->L', 'l->l', 'L->L',
     'q->q', 'Q->Q',
     ('e->e', (None, None, None, 'float')),
     'f->f', 'd->d', 'F->F', 'D->D'),
    ('(in0 == in0) ? in0 : type_in0_raw(1)',
     'a * b', 'out0 = type_out0_raw(a)', None), 1)


_nanprod_keep_dtype = create_reduction_func(
    'cupy_nanprod_with_dtype',
    ('?->?', 'b->b', 'B->B', 'h->h', 'H->H', 'i->i', 'I->I', 'l->l', 'L->L',
     'q->q', 'Q->Q',
     ('e->e', (None, None, None, 'float')),
     'f->f', 'd->d', 'F->F', 'D->D'),
    ('(in0 == in0) ? in0 : type_in0_raw(1)',
     'a * b', 'out0 = type_out0_raw(a)', None), 1)


_nanprod_complex_dtype = create_reduction_func(
    'cupy_nanprod_complex_dtype',
    ('F->F', 'D->D'),
    ('''
    type_in0_raw((in0.real() == in0.real()) ? in0.real() : 1,
                 (in0.imag() == in0.imag()) ? in0.imag() : 1)
    ''',
     'a * b', 'out0 = type_out0_raw(a)', None), 1)

cdef create_arithmetic(name, op, boolop, doc):
    # boolop is either
    #  - str (the operator for bool-bool inputs) or
    #  - callable (a function to raise an error for bool-bool inputs).
    if isinstance(boolop, str):
        boolop = 'out0 = in0 %s in1' % boolop

    return create_ufunc(
        'cupy_' + name,
        (('??->?', boolop),
         'bb->b', 'BB->B', 'hh->h', 'HH->H', 'ii->i', 'II->I', 'll->l',
         'LL->L', 'qq->q', 'QQ->Q', 'ee->e', 'ff->f', 'dd->d', 'FF->F',
         'DD->D'),
        'out0 = in0 %s in1' % op,
        doc=doc)


_add = create_arithmetic(
    'add', '+', '|',
    '''Adds two arrays elementwise.

    .. seealso:: :data:`numpy.add`

    ''')


_conjugate = create_ufunc(
    'cupy_conjugate',
    ('b->b', 'B->B', 'h->h', 'H->H', 'i->i', 'I->I', 'l->l', 'L->L', 'q->q',
     'Q->Q', 'e->e', 'f->f', 'd->d',
     ('F->F', 'out0 = conj(in0)'),
     ('D->D', 'out0 = conj(in0)')),
    'out0 = in0',
    doc='''Returns the complex conjugate, element-wise.

    .. seealso:: :data:`numpy.conjugate`

    ''')


_angle = create_ufunc(
    'cupy_angle',
    ('?->d', 'e->e', 'f->f', 'd->d',
     ('F->f', 'out0 = arg(in0)'),
     ('D->d', 'out0 = arg(in0)')),
    'out0 = in0 >= 0 ? 0 : M_PI',
    doc='''Returns the angle of the complex argument.

    .. seealso:: :func:`numpy.angle`

    ''')


_real = create_ufunc(
    'cupy_real',
    ('?->?', 'b->b', 'B->B', 'h->h', 'H->H', 'i->i', 'I->I', 'l->l', 'L->L',
     'q->q', 'Q->Q', 'e->e', 'f->f', 'd->d',
     ('F->f', 'out0 = in0.real()'),
     ('D->d', 'out0 = in0.real()')),
    'out0 = in0',
    doc='''Returns the real part of the elements of the array.

    .. seealso:: :func:`numpy.real`

    ''')

_real_setter = create_ufunc(
    'cupy_real_setter',
    ('f->F', 'd->D'),
    'out0.real(in0)',
    doc='''Sets the real part of the elements of the array.
    ''')


_imag = create_ufunc(
    'cupy_imag',
    ('?->?', 'b->b', 'B->B', 'h->h', 'H->H', 'i->i', 'I->I', 'l->l', 'L->L',
     'q->q', 'Q->Q', 'e->e', 'f->f', 'd->d',
     ('F->f', 'out0 = in0.imag()'),
     ('D->d', 'out0 = in0.imag()')),
    'out0 = 0',
    doc='''Returns the imaginary part of the elements of the array.

    .. seealso:: :func:`numpy.imag`

    ''')


_imag_setter = create_ufunc(
    'cupy_imag_setter',
    ('f->F', 'd->D'),
    'out0.imag(in0)',
    doc='''Sets the imaginary part of the elements of the array.
    ''')


def _negative_boolean_error():
    raise TypeError(
        'The cupy boolean negative, the `-` operator, is not supported, '
        'use the `~` operator or the logical_not function instead.')


_negative = create_ufunc(
    'cupy_negative',
    (('?->?', _negative_boolean_error),
     'b->b', 'B->B', 'h->h', 'H->H', 'i->i', 'I->I', 'l->l', 'L->L',
     'q->q', 'Q->Q', 'e->e', 'f->f', 'd->d', 'F->F', 'D->D'),
    'out0 = -in0',
    doc='''Takes numerical negative elementwise.

    .. seealso:: :data:`numpy.negative`

    ''')


_multiply = create_arithmetic(
    'multiply', '*', '&',
    '''Multiplies two arrays elementwise.

    .. seealso:: :data:`numpy.multiply`

    ''')


# `integral_power` should return somewhat appropriate values for negative
# integral powers (for which NumPy would raise errors). Hence the branches in
# the beginning. This behavior is not officially documented and could change.
cdef _power_preamble = '''
template <typename T>
inline __device__ T integral_power(T in0, T in1) {
    if (in1 < 0) {
        if (in0 == -1) {return (in1 & 1) ? -1 : 1;}
        else {return (in0 == 1) ? 1 : 0;}
    }
    T out0 = 1;
    while (in1 > 0) {
        if (in1 & 1) {
            out0 *= in0;
        }
        in0 *= in0;
        in1 >>= 1;
    }
    return out0;
}

template <typename T>
inline __device__ T complex_power(T in0, T in1) {
    return in1 == T(0) ? T(1): pow(in0, in1);
}
'''

_power = create_ufunc(
    'cupy_power',
    ('??->b', 'bb->b', 'BB->B', 'hh->h', 'HH->H', 'ii->i', 'II->I', 'll->l',
     'LL->L', 'qq->q', 'QQ->Q',
     ('ee->e', 'out0 = powf(in0, in1)'),
     ('ff->f', 'out0 = powf(in0, in1)'),
     ('dd->d', 'out0 = pow(in0, in1)'),
     ('FF->F', 'out0 = complex_power(in0, in1)'),
     ('DD->D', 'out0 = complex_power(in0, in1)')),
    'out0 = integral_power(in0, in1)',
    preamble=_power_preamble,
    doc='''Computes ``x1 ** x2`` elementwise.

    .. seealso:: :data:`numpy.power`

    ''')


def _subtract_boolean_error():
    raise TypeError(
        'cupy boolean subtract, the `-` operator, is deprecated, use the '
        'bitwise_xor, the `^` operator, or the logical_xor function instead.')


_subtract = create_arithmetic(
    'subtract', '-', _subtract_boolean_error,
    '''Subtracts arguments elementwise.

    .. seealso:: :data:`numpy.subtract`

    ''')


_true_divide = create_ufunc(
    'cupy_true_divide',
    ('bb->d', 'BB->d', 'hh->d', 'HH->d', 'ii->d', 'II->d', 'll->d', 'LL->d',
     'qq->d', 'QQ->d', 'ee->e', 'ff->f', 'dd->d', 'FF->F', 'DD->D'),
    'out0 = (out0_type)in0 / (out0_type)in1',
    doc='''Elementwise true division (i.e. division as floating values).

    .. seealso:: :data:`numpy.true_divide`

    ''',
    out_ops=('ee->e', 'ff->f', 'dd->d', 'FF->F', 'DD->D'),
)


_divide = _true_divide


_floor_divide = create_ufunc(
    'cupy_floor_divide',
    ('bb->b', 'BB->B', 'hh->h', 'HH->H', 'ii->i', 'II->I', 'll->l', 'LL->L',
     'qq->q', 'QQ->Q', 'ee->e', 'ff->f', 'dd->d'),
    'out0 = _floor_divide(in0, in1)',
    doc='''Elementwise floor division (i.e. integer quotient).

    .. seealso:: :data:`numpy.floor_divide`

    ''')


_remainder = create_ufunc(
    'cupy_remainder',
    ('bb->b', 'BB->B', 'hh->h', 'HH->H', 'ii->i', 'II->I', 'll->l', 'LL->L',
     'qq->q', 'QQ->Q',
     ('ee->e', 'out0 = in0 - _floor_divide(in0, in1) * in1'),
     ('ff->f', 'out0 = in0 - _floor_divide(in0, in1) * in1'),
     ('dd->d', 'out0 = in0 - _floor_divide(in0, in1) * in1')),
    'out0 = (in0 - _floor_divide(in0, in1) * in1) * (in1 != 0)',
    doc='''Computes the remainder of Python division elementwise.

    .. seealso:: :data:`numpy.remainder`

    ''')


_absolute = create_ufunc(
    'cupy_absolute',
    (('?->?', 'out0 = in0'),
     'b->b', ('B->B', 'out0 = in0'), 'h->h', ('H->H', 'out0 = in0'),
     'i->i', ('I->I', 'out0 = in0'), 'l->l', ('L->L', 'out0 = in0'),
     'q->q', ('Q->Q', 'out0 = in0'),
     ('e->e', 'out0 = fabsf(in0)'),
     ('f->f', 'out0 = fabsf(in0)'),
     ('d->d', 'out0 = fabs(in0)'),
     ('F->f', 'out0 = abs(in0)'),
     ('D->d', 'out0 = abs(in0)')),
    'out0 = in0 > 0 ? in0 : -in0',
    doc='''Elementwise absolute value function.

    .. seealso:: :data:`numpy.absolute`

    ''')


_sqrt = create_ufunc(
    'cupy_sqrt',
    ('e->e', 'f->f', 'd->d', 'F->F', 'D->D'),
    'out0 = sqrt(in0)',
    doc='''Elementwise square root function.

    .. seealso:: :data:`numpy.sqrt`

    ''')


_clip = create_ufunc(
    'cupy_clip',
    ('???->?', 'bbb->b', 'BBB->B', 'hhh->h', 'HHH->H', 'iii->i', 'III->I',
     'lll->l', 'LLL->L', 'qqq->q', 'QQQ->Q', 'eee->e', 'fff->f', 'ddd->d'),
    'out0 = in0 < in1 ? in1 : (in0 > in2 ? in2 : in0)')


# Variables to expose to Python
# (cythonized data cannot be exposed to Python, even with cpdef.)


add = _add
conjugate = _conjugate
angle = _angle
real = _real
imag = _imag
negative = _negative
multiply = _multiply
divide = _divide
power = _power
subtract = _subtract
true_divide = _true_divide
floor_divide = _floor_divide
remainder = _remainder
absolute = _absolute
sqrt = _sqrt

sum_auto_dtype = _sum_auto_dtype  # used from cupy/math/sumprod.py
nansum_auto_dtype = _nansum_auto_dtype  # used from cupy/math/sumprod.py
prod_auto_dtype = _prod_auto_dtype  # used from cupy/math/sumprod.py
nanprod_auto_dtype = _nanprod_auto_dtype  # used from cupy/math/sumprod.py
clip = _clip  # used from cupy/math/misc.py<|MERGE_RESOLUTION|>--- conflicted
+++ resolved
@@ -17,14 +17,10 @@
 from cupy.core.core cimport ndarray
 from cupy.cuda cimport memory
 
-<<<<<<< HEAD
-try:
-=======
 # TODO(leofang): always import cub when hipCUB is supported
 if not cupy.cuda.runtime.is_hip:
->>>>>>> adfcc44b
     from cupy.cuda import cub
-except ImportError:
+else:
     cub = None
 
 
