--- conflicted
+++ resolved
@@ -101,7 +101,6 @@
 
 @testing.parameterize(*testing.product({
     'shape': [(4, 3, 2), (3, 2)],
-<<<<<<< HEAD
     'scale_shape': [(), (3, 2)],
 })
 )
@@ -114,7 +113,10 @@
         scale = numpy.ones(self.scale_shape, dtype=scale_dtype)
         self.check_distribution('exponential',
                                 {'scale': scale}, dtype)
-=======
+
+
+@testing.parameterize(*testing.product({
+    'shape': [(4, 3, 2), (3, 2)],
     'dfnum_shape': [(), (3, 2)],
     'dfden_shape': [(), (3, 2)],
     'dtype': _float_dtypes,  # to escape timeout
@@ -135,7 +137,6 @@
     def test_f(self, dfnum_dtype, dfden_dtype):
         self.check_distribution(distributions.f,
                                 dfnum_dtype, dfden_dtype, self.dtype)
->>>>>>> 30841ee6
 
 
 @testing.parameterize(*testing.product({
