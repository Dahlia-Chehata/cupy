--- conflicted
+++ resolved
@@ -1,8 +1,5 @@
 from cupy.lib import stride_tricks  # NOQA
 from cupy.lib.polynomial import poly1d  # NOQA
 from cupy.lib._routines_poly import polyadd  # NOQA
-<<<<<<< HEAD
-from cupy.lib._routines_poly import polymul  # NOQA
-=======
 from cupy.lib._routines_poly import polysub  # NOQA
->>>>>>> f9741401
+from cupy.lib._routines_poly import polymul  # NOQA