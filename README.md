--- conflicted
+++ resolved
@@ -18,10 +18,6 @@
 Requirements for some features:
 - CUDA support
   - CUDA 7.0, 7.5, 8.0
-<<<<<<< HEAD
-  - filelock
-=======
->>>>>>> a5bd7e79
   - g++ 4.8.4+
 - cuDNN support
   - cuDNN v4, v5, v5.1, v6
